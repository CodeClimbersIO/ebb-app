import supabase from '../supabase'
import { invoke } from '@tauri-apps/api/core'
<<<<<<< HEAD
import { isDev } from '../../utils/environment.util'
=======
>>>>>>> f5e71867
export type LicenseType = 'perpetual' | 'subscription'

export class StripeApi {

  static async createCheckoutSession(licenseType: LicenseType): Promise<string> {
    const res = await supabase.functions.invoke('create-checkout', {
      method: 'POST',
      body: { licenseType }
    })
    if (res.error) {
      throw res.error
    }
    return res.data.url
  }

  static async startCheckout(licenseType: LicenseType): Promise<void> {
    try {
      const checkoutUrl = await this.createCheckoutSession(licenseType)
      await invoke('plugin:shell|open', { path: checkoutUrl })
    } catch (error) {
      const fullError = error instanceof Error ? error.message : String(error)
      console.error('Error starting checkout: -', JSON.stringify(fullError))
      console.error('Full checkout error: -', JSON.stringify(error))
      throw new Error(`Failed to start checkout: ${fullError}`)
    }
  }

} <|MERGE_RESOLUTION|>--- conflicted
+++ resolved
@@ -1,9 +1,5 @@
 import supabase from '../supabase'
 import { invoke } from '@tauri-apps/api/core'
-<<<<<<< HEAD
-import { isDev } from '../../utils/environment.util'
-=======
->>>>>>> f5e71867
 export type LicenseType = 'perpetual' | 'subscription'
 
 export class StripeApi {

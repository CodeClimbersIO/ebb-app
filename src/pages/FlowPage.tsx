--- conflicted
+++ resolved
@@ -3,12 +3,9 @@
 import { Button } from '@/components/ui/button'
 import { getFlowScoreTailwindColor, getFlowStatusText } from '@/lib/utils/flow'
 import { LiveFlowChart } from '@/components/ui/live-flow-chart'
-<<<<<<< HEAD
-=======
 import { FlowSession } from '../db/flowSession'
 import { DateTime } from 'luxon'
 import { FlowSessionApi } from '../api/ebbApi/flowSessionApi'
->>>>>>> 642a0875
 
 interface FlowData {
   flowScore: number
@@ -55,28 +52,6 @@
   }
 
   useEffect(() => {
-<<<<<<< HEAD
-    // Simulate fetching in-progress flow session
-    const mockFlowSession = {
-      flowScore: 8,
-      appSwitches: 2,
-      topActivity: 'Code Editor',
-      timestamp: new Date().toISOString()
-    }
-
-    if (!mockFlowSession) {
-      navigate('/start-flow')
-      return
-    }
-
-    setFlowData({
-      flowScore: mockFlowSession.flowScore,
-      appSwitches: mockFlowSession.appSwitches,
-      topActivity: mockFlowSession.topActivity,
-      timestamp: mockFlowSession.timestamp
-    })
-
-=======
     const init = async () => {
       const flowSession = await FlowSessionApi.getInProgressFlowSession()
       if (!flowSession) {
@@ -89,7 +64,6 @@
 
   useEffect(() => {
     if (!flowSession) return
->>>>>>> 642a0875
     const updateTimer = () => {
       const now = new Date().getTime()
       const diff = now - DateTime.fromISO(flowSession.start).toMillis()

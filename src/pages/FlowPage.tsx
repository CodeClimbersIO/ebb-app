import { useEffect, useState } from 'react'
import { useNavigate, useLocation } from 'react-router-dom'
import { Button } from '@/components/ui/button'
<<<<<<< HEAD
import { FlowSession } from '@/db/ebb/flowSessionRepo'
=======
>>>>>>> a8994ea6
import { DateTime, Duration } from 'luxon'
import {
  Dialog,
  DialogContent,
  DialogDescription,
  DialogHeader,
  DialogTitle,
  DialogTrigger,
} from '@/components/ui/dialog'
import { FlowSessionApi } from '../api/ebbApi/flowSessionApi'
import {
  Card,
  CardContent,
} from '@/components/ui/card'
import {
  Select,
  SelectContent,
  SelectItem,
  SelectTrigger,
  SelectValue,
} from '@/components/ui/select'
import { Music } from 'lucide-react'
import { SpotifyService, PlaybackState } from '@/lib/integrations/spotify'
import { SpotifyIcon } from '@/components/icons/SpotifyIcon'
import { FlowSession } from '../db/ebb/flowSessionRepo'
declare namespace Spotify {
  interface Player {
    addListener(event: string, callback: (state: PlaybackState | null) => void): void;
    connect(): Promise<boolean>;
    disconnect(): void;
  }
}

const getDurationFormatFromSeconds = (seconds: number) => {
  const duration = Duration.fromMillis(seconds * 1000)
  const format = duration.as('minutes') >= 60 ? 'hh:mm:ss' : 'mm:ss'
  return duration.toFormat(format)
}

const Timer = ({ flowSession }: { flowSession: FlowSession | null }) => {
  const [time, setTime] = useState<string>('00:00')

  useEffect(() => {
    if (!flowSession) return

    const updateTimer = () => {
      const now = DateTime.now()
      const nowAsSeconds = now.toSeconds()
      const startTime = DateTime.fromISO(flowSession.start).toSeconds()

      const diff = nowAsSeconds - startTime

      if (flowSession.duration) {
        const remaining = (flowSession.duration) - diff
        if (remaining <= 0) {
          // Instead of directly calling handleEndSession, we'll emit an event
          window.dispatchEvent(new CustomEvent('flowSessionComplete'))
          return
        }

        const duration = getDurationFormatFromSeconds(remaining)
        setTime(duration)
      } else {
        const duration = getDurationFormatFromSeconds(diff)
        setTime(duration)
      }
    }

    updateTimer()
    const interval = setInterval(updateTimer, 1000)

    return () => clearInterval(interval)
  }, [flowSession])

  return (
    <>
      <div className="text-sm text-muted-foreground mb-2">{flowSession?.objective}</div>
      <div className="text-6xl font-bold mb-2">
        {time}
      </div>
    </>
  )
}

export const FlowPage = () => {
  const navigate = useNavigate()
  const location = useLocation()
  const [flowSession, setFlowSession] = useState<FlowSession | null>(null)
  const [showEndDialog, setShowEndDialog] = useState(false)
  const [player, setPlayer] = useState<Spotify.Player | null>(null)
  const [deviceId, setDeviceId] = useState<string>('')
  const [isPlaying, setIsPlaying] = useState(false)
  const [currentTrack, setCurrentTrack] = useState<{
    name: string;
    artist: string;
    duration_ms: number;
    position_ms: number;
  } | null>(null)
  const [playlists, setPlaylists] = useState<{ id: string; name: string; }[]>([])
  const [selectedPlaylistId, setSelectedPlaylistId] = useState<string>('')
  const [isSpotifyAuthenticated, setIsSpotifyAuthenticated] = useState(false)

  useEffect(() => {
    const init = async () => {
      const flowSession = await FlowSessionApi.getInProgressFlowSession()
      if (!flowSession) {
        navigate('/start-flow')
      }
      setFlowSession(flowSession)
    }
    init()
  }, [])

  useEffect(() => {
    // Add event listener for session completion
    const handleSessionComplete = () => handleEndSession()
    window.addEventListener('flowSessionComplete', handleSessionComplete)

    return () => {
      window.removeEventListener('flowSessionComplete', handleSessionComplete)
    }
  }, [flowSession])

  useEffect(() => {
    const initSpotify = async () => {
      try {
        const isAuthenticated = await SpotifyService.isConnected()
        setIsSpotifyAuthenticated(isAuthenticated)

        if (!isAuthenticated) return

        await SpotifyService.initializePlayer()
        const newPlayer = await SpotifyService.createPlayer()

        newPlayer.addListener('ready', ({ device_id }: { device_id: string }) => {
          setDeviceId(device_id)
          // Start playback if playlist was selected
          const playlist = location.state?.playlist
          if (playlist?.id) {
            SpotifyService.startPlayback(playlist.id, device_id)
          }
        })

        newPlayer.addListener('player_state_changed', (state: PlaybackState | null) => {
          if (!state) return

          setIsPlaying(!state.paused)
          setCurrentTrack({
            name: state.track_window.current_track.name,
            artist: state.track_window.current_track.artists[0].name,
            duration_ms: state.duration,
            position_ms: state.position
          })
        })

        setPlayer(newPlayer)
      } catch (error) {
        console.error('Failed to initialize Spotify player:', error)
      }
    }

    initSpotify()

    return () => {
      player?.disconnect()
    }
  }, [])

  useEffect(() => {
    const fetchPlaylists = async () => {
      const userPlaylists = await SpotifyService.getUserPlaylists()
      setPlaylists(userPlaylists)
      // Set initial playlist from location state
      const initialPlaylist = location.state?.playlist?.id
      if (initialPlaylist) {
        setSelectedPlaylistId(initialPlaylist)
      }
    }
    fetchPlaylists()
  }, [])

  const handleEndSession = async () => {
    if (!flowSession) return

    // Stop playback if player exists
    if (player && deviceId) {
      await SpotifyService.controlPlayback('pause', deviceId)
    }

    await FlowSessionApi.endFlowSession(flowSession.id)
    setShowEndDialog(false)

    // Navigate to recap page with session data
    navigate('/flow-recap', {
      state: {
        sessionId: flowSession.id,
        startTime: flowSession.start,
        endTime: new Date().toISOString(),
        timeInFlow: '00:00',
        idleTime: '0h 34m',
        objective: flowSession.objective
      }
    })
  }

  const handlePlayPause = async () => {
    if (!player || !deviceId) return
    await SpotifyService.controlPlayback(isPlaying ? 'pause' : 'play', deviceId)
  }

  const handleNext = async () => {
    if (!player || !deviceId) return
    await SpotifyService.controlPlayback('next', deviceId)
  }

  const handlePrevious = async () => {
    if (!player || !deviceId) return
    await SpotifyService.controlPlayback('previous', deviceId)
  }

  const handlePlaylistChange = async (playlistId: string) => {
    if (!deviceId) return
    setSelectedPlaylistId(playlistId)
    await SpotifyService.startPlayback(playlistId, deviceId)
  }

  const MusicPlayer = () => (
    <div className="flex flex-col items-center space-y-6">
      <div className="text-center">
        {currentTrack && selectedPlaylistId ? (
          <>
            <h3 className="text-2xl font-semibold">{currentTrack.name}</h3>
            <p className="text-sm text-muted-foreground">{currentTrack.artist}</p>
          </>
        ) : (
          <h3 className="text-2xl font-semibold">
            {selectedPlaylistId ? 'Loading...' : 'Select a playlist'}
          </h3>
        )}
      </div>

      <div className="flex items-center space-x-4">
        <Button variant="ghost" size="icon" onClick={handlePrevious}>
          <svg xmlns="http://www.w3.org/2000/svg" width="24" height="24" viewBox="0 0 24 24" fill="none" stroke="currentColor" strokeWidth="2" strokeLinecap="round" strokeLinejoin="round"><polygon points="19 20 9 12 19 4 19 20"></polygon><line x1="5" y1="19" x2="5" y2="5"></line></svg>
        </Button>
        <Button size="icon" className="h-12 w-12" onClick={handlePlayPause}>
          {isPlaying ? (
            <svg xmlns="http://www.w3.org/2000/svg" width="24" height="24" viewBox="0 0 24 24" fill="none" stroke="currentColor" strokeWidth="2" strokeLinecap="round" strokeLinejoin="round"><rect x="6" y="4" width="4" height="16"></rect><rect x="14" y="4" width="4" height="16"></rect></svg>
          ) : (
            <svg xmlns="http://www.w3.org/2000/svg" width="24" height="24" viewBox="0 0 24 24" fill="none" stroke="currentColor" strokeWidth="2" strokeLinecap="round" strokeLinejoin="round"><circle cx="12" cy="12" r="10"></circle><polygon points="10 8 16 12 10 16 10 8"></polygon></svg>
          )}
        </Button>
        <Button variant="ghost" size="icon" onClick={handleNext}>
          <svg xmlns="http://www.w3.org/2000/svg" width="24" height="24" viewBox="0 0 24 24" fill="none" stroke="currentColor" strokeWidth="2" strokeLinecap="round" strokeLinejoin="round"><polygon points="5 4 15 12 5 20 5 4"></polygon><line x1="19" y1="5" x2="19" y2="19"></line></svg>
        </Button>
      </div>
    </div>
  )

  return (
    <div className="flex flex-col h-screen">
      <div className="flex justify-end p-4">
        <Dialog open={showEndDialog} onOpenChange={setShowEndDialog}>
          <DialogTrigger asChild>
            <Button variant="destructive">
              End Session
            </Button>
          </DialogTrigger>
          <DialogContent>
            <DialogHeader className='gap-y-4'>
              <DialogTitle>End Focus Session</DialogTitle>
              <DialogDescription>
                Are you sure you want to end this focus session? This action cannot be undone.
              </DialogDescription>
            </DialogHeader>
            <div className="flex justify-end gap-3">
              <Button variant="outline" onClick={() => setShowEndDialog(false)}>
                Cancel
              </Button>
              <Button variant="destructive" onClick={handleEndSession}>
                End Session
              </Button>
            </div>
          </DialogContent>
        </Dialog>
      </div>

      <div className="flex-1 flex flex-col items-center justify-center">
        <Timer flowSession={flowSession} />
        {isSpotifyAuthenticated && (
          <div className="w-full max-w-lg mx-auto px-4 mb-4 mt-12">
            <Card className="p-6">
              <CardContent className="space-y-12">
                <div className="flex justify-between items-center">
                  <div className="flex items-center space-x-2">
                    <div className="w-2 h-2 rounded-full bg-green-500" />
                    <SpotifyIcon />
                    <span className="text-sm text-muted-foreground">Connected</span>
                  </div>
                  <Select value={selectedPlaylistId} onValueChange={handlePlaylistChange}>
                    <SelectTrigger className="w-[200px]">
                      <SelectValue placeholder="Select playlist" />
                    </SelectTrigger>
                    <SelectContent>
                      {playlists.map(playlist => (
                        <SelectItem key={playlist.id} value={playlist.id}>
                          <div className="flex items-center">
                            <Music className="h-4 w-4 mr-2" />
                            {playlist.name}
                          </div>
                        </SelectItem>
                      ))}
                    </SelectContent>
                  </Select>
                </div>

                <MusicPlayer />
              </CardContent>
            </Card>
          </div>
        )}
      </div>
    </div>
  )
}<|MERGE_RESOLUTION|>--- conflicted
+++ resolved
@@ -1,10 +1,7 @@
 import { useEffect, useState } from 'react'
 import { useNavigate, useLocation } from 'react-router-dom'
 import { Button } from '@/components/ui/button'
-<<<<<<< HEAD
 import { FlowSession } from '@/db/ebb/flowSessionRepo'
-=======
->>>>>>> a8994ea6
 import { DateTime, Duration } from 'luxon'
 import {
   Dialog,
@@ -29,7 +26,6 @@
 import { Music } from 'lucide-react'
 import { SpotifyService, PlaybackState } from '@/lib/integrations/spotify'
 import { SpotifyIcon } from '@/components/icons/SpotifyIcon'
-import { FlowSession } from '../db/ebb/flowSessionRepo'
 declare namespace Spotify {
   interface Player {
     addListener(event: string, callback: (state: PlaybackState | null) => void): void;

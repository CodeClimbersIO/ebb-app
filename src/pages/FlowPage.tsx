import { useEffect, useState } from 'react'
import { useNavigate, useLocation } from 'react-router-dom'
import { Button } from '@/components/ui/button'
import { FlowSession } from '@/db/ebb/flowSessionRepo'
import { DateTime, Duration } from 'luxon'
import {
  Dialog,
  DialogContent,
  DialogDescription,
  DialogHeader,
  DialogTitle,
  DialogTrigger,
} from '@/components/ui/dialog'
import { FlowSessionApi } from '../api/ebbApi/flowSessionApi'
import {
  Card,
  CardContent,
} from '@/components/ui/card'
import {
  Select,
  SelectContent,
  SelectItem,
  SelectTrigger,
  SelectValue,
} from '@/components/ui/select'
import { Music } from 'lucide-react'
import { SpotifyIcon } from '@/components/icons/SpotifyIcon'
import { PlaybackState, SpotifyApiService } from '@/lib/integrations/spotify/spotifyApi'
import { SpotifyAuthService } from '@/lib/integrations/spotify/spotifyAuth'

const getDurationFormatFromSeconds = (seconds: number) => {
  const duration = Duration.fromMillis(seconds * 1000)
  const format = duration.as('minutes') >= 60 ? 'hh:mm:ss' : 'mm:ss'
  return duration.toFormat(format)
}

const MAX_SESSION_DURATION = 8 * 60 * 60 // 8 hours in seconds

const Timer = ({ flowSession }: { flowSession: FlowSession | null }) => {
  const [time, setTime] = useState<string>('00:00')

  useEffect(() => {
    if (!flowSession) return

    const updateTimer = () => {
      const now = DateTime.now()
      const nowAsSeconds = now.toSeconds()
      const startTime = DateTime.fromISO(flowSession.start).toSeconds()
      const diff = nowAsSeconds - startTime

      // Check for max duration limit for unlimited sessions
      if (!flowSession.duration && diff >= MAX_SESSION_DURATION) {
        window.dispatchEvent(new CustomEvent('flowSessionComplete'))
        return
      }

      if (flowSession.duration) {
        const remaining = (flowSession.duration) - diff
        if (remaining <= 0) {
          window.dispatchEvent(new CustomEvent('flowSessionComplete'))
          return
        }
        const duration = getDurationFormatFromSeconds(remaining)
        setTime(duration)
      } else {
        const duration = getDurationFormatFromSeconds(diff)
        setTime(duration)
      }
    }

    updateTimer()
    const interval = setInterval(updateTimer, 1000)

    return () => clearInterval(interval)
  }, [flowSession])

  return (
    <>
      <div className="text-sm text-muted-foreground mb-2">{flowSession?.objective}</div>
      <div className="text-6xl font-bold mb-2 font-mono tracking-tight">
        {time}
      </div>
    </>
  )
}

export const FlowPage = () => {
  const navigate = useNavigate()
  const location = useLocation()
  const [flowSession, setFlowSession] = useState<FlowSession | null>(null)
  const [showEndDialog, setShowEndDialog] = useState(false)
  const [player, setPlayer] = useState<Spotify.Player | null>(null)
  const [deviceId, setDeviceId] = useState<string>('')
  const [isPlaying, setIsPlaying] = useState(false)
  const [currentTrack, setCurrentTrack] = useState<{
    name: string;
    artist: string;
    duration_ms: number;
    position_ms: number;
  } | null>(null)
  const [selectedPlaylistId, setSelectedPlaylistId] = useState<string>('')
  const [isSpotifyAuthenticated, setIsSpotifyAuthenticated] = useState(false)
  const [playlistData, setPlaylistData] = useState<{
    playlists: { id: string; name: string }[];
    images: Record<string, string>;
  }>(() => {
    const saved = localStorage.getItem('playlistData')
    return saved ? JSON.parse(saved) : { playlists: [], images: {} }
  })

  useEffect(() => {
    const init = async () => {
      const flowSession = await FlowSessionApi.getInProgressFlowSession()
      if (!flowSession) {
        navigate('/start-flow')
      }
      setFlowSession(flowSession)
    }
    init()
  }, [])

  useEffect(() => {
    const handleSessionComplete = () => {
      if (player && deviceId) {
        SpotifyApiService.controlPlayback('pause', deviceId)
        setIsPlaying(false)
        setCurrentTrack(null)
        setSelectedPlaylistId('')
      }
      handleEndSession()
    }
    window.addEventListener('flowSessionComplete', handleSessionComplete)

    return () => {
      window.removeEventListener('flowSessionComplete', handleSessionComplete)
    }
  }, [flowSession, player, deviceId])

  useEffect(() => {
    const initSpotify = async () => {
      try {
        const isAuthenticated = await SpotifyAuthService.isConnected()
        setIsSpotifyAuthenticated(isAuthenticated)

        if (!isAuthenticated) return

        await SpotifyApiService.initializePlayer()
        const newPlayer = await SpotifyApiService.createPlayer()

        newPlayer.addListener('ready', ({ device_id }: { device_id: string }) => {
          setDeviceId(device_id)
          // Start playback if playlist was selected
          const playlist = location.state?.playlist
          if (playlist?.id) {
            SpotifyApiService.startPlayback(playlist.id, device_id)
          }
        })

        newPlayer.addListener('player_state_changed', (state: PlaybackState | null) => {
          if (!state || !state.track_window.current_track) return

          setIsPlaying(!state.paused)
          setCurrentTrack({
            name: state.track_window.current_track.name,
            artist: state.track_window.current_track.artists[0].name,
            duration_ms: state.duration,
            position_ms: state.position
          })
        })

        setPlayer(newPlayer)
      } catch (error) {
        console.error('Failed to initialize Spotify player:', error)
      }
    }

    initSpotify()

    return () => {
      player?.disconnect()
    }
  }, [])

  useEffect(() => {
<<<<<<< HEAD
    const loadPlaylistData = async () => {
      if (!isSpotifyAuthenticated) return

      // Use cached data if available
      const cached = localStorage.getItem('playlistData')
      if (cached) {
        const parsedData = JSON.parse(cached)
        setPlaylistData(parsedData)
        
        // Set initial playlist from location state
        const initialPlaylist = location.state?.playlist?.id
        if (initialPlaylist) {
          setSelectedPlaylistId(initialPlaylist)
        }
        return
      }

      // Load fresh data if no cache exists
      try {
        const playlists = await SpotifyService.getUserPlaylists()
        const images: Record<string, string> = {}
        
        for (const playlist of playlists) {
          const imageUrl = await SpotifyService.getPlaylistCoverImage(playlist.id)
          if (imageUrl) {
            images[playlist.id] = imageUrl
          }
        }
        
        const newPlaylistData = { playlists, images }
        setPlaylistData(newPlaylistData)
        localStorage.setItem('playlistData', JSON.stringify(newPlaylistData))

        // Set initial playlist from location state
        const initialPlaylist = location.state?.playlist?.id
        if (initialPlaylist) {
          setSelectedPlaylistId(initialPlaylist)
        }
      } catch (error) {
        console.error('Error loading playlist data:', error)
=======
    const fetchPlaylists = async () => {
      const userPlaylists = await SpotifyApiService.getUserPlaylists()
      setPlaylists(userPlaylists)
      // Set initial playlist from location state
      const initialPlaylist = location.state?.playlist?.id
      if (initialPlaylist) {
        setSelectedPlaylistId(initialPlaylist)
>>>>>>> 6629c4de
      }
    }

    loadPlaylistData()
  }, [isSpotifyAuthenticated]) // Only run when Spotify authentication status changes

  const handleEndSession = async () => {
    if (!flowSession) return

    // Stop playback and clear player state
    if (player && deviceId) {
      await SpotifyApiService.controlPlayback('pause', deviceId)
      setIsPlaying(false)
      setCurrentTrack(null)
      setSelectedPlaylistId('')
    }

    await FlowSessionApi.endFlowSession(flowSession.id)
    setShowEndDialog(false)

    // Navigate to recap page with session data
    navigate('/flow-recap', {
      state: {
        sessionId: flowSession.id,
        startTime: flowSession.start,
        endTime: new Date().toISOString(),
        timeInFlow: '00:00',
        idleTime: '0h 34m',
        objective: flowSession.objective
      }
    })
  }

  const handlePlayPause = async () => {
    if (!player || !deviceId) return
    await SpotifyApiService.controlPlayback(isPlaying ? 'pause' : 'play', deviceId)
  }

  const handleNext = async () => {
    if (!player || !deviceId) return
    await SpotifyApiService.controlPlayback('next', deviceId)
  }

  const handlePrevious = async () => {
    if (!player || !deviceId) return
    await SpotifyApiService.controlPlayback('previous', deviceId)
  }

  const handlePlaylistChange = async (playlistId: string) => {
    if (!deviceId) return
    setSelectedPlaylistId(playlistId)
    await SpotifyApiService.startPlayback(playlistId, deviceId)
  }

  const MusicPlayer = () => (
    <div className="flex flex-col items-center space-y-6">
      <div className="text-center">
        {currentTrack && selectedPlaylistId ? (
          <>
            <h3 className="text-2xl font-semibold">{currentTrack.name}</h3>
            <p className="text-sm text-muted-foreground">{currentTrack.artist}</p>
          </>
        ) : (
          <h3 className="text-2xl font-semibold">
            {selectedPlaylistId ? 'Loading...' : 'Select a playlist'}
          </h3>
        )}
      </div>

      <div className="flex items-center space-x-4">
        <Button variant="ghost" size="icon" onClick={handlePrevious}>
          <svg xmlns="http://www.w3.org/2000/svg" width="24" height="24" viewBox="0 0 24 24" fill="none" stroke="currentColor" strokeWidth="2" strokeLinecap="round" strokeLinejoin="round"><polygon points="19 20 9 12 19 4 19 20"></polygon><line x1="5" y1="19" x2="5" y2="5"></line></svg>
        </Button>
        <Button size="icon" className="h-12 w-12" onClick={handlePlayPause}>
          {isPlaying ? (
            <svg xmlns="http://www.w3.org/2000/svg" width="24" height="24" viewBox="0 0 24 24" fill="none" stroke="currentColor" strokeWidth="2" strokeLinecap="round" strokeLinejoin="round"><rect x="6" y="4" width="4" height="16"></rect><rect x="14" y="4" width="4" height="16"></rect></svg>
          ) : (
            <svg xmlns="http://www.w3.org/2000/svg" width="24" height="24" viewBox="0 0 24 24" fill="none" stroke="currentColor" strokeWidth="2" strokeLinecap="round" strokeLinejoin="round"><circle cx="12" cy="12" r="10"></circle><polygon points="10 8 16 12 10 16 10 8"></polygon></svg>
          )}
        </Button>
        <Button variant="ghost" size="icon" onClick={handleNext}>
          <svg xmlns="http://www.w3.org/2000/svg" width="24" height="24" viewBox="0 0 24 24" fill="none" stroke="currentColor" strokeWidth="2" strokeLinecap="round" strokeLinejoin="round"><polygon points="5 4 15 12 5 20 5 4"></polygon><line x1="19" y1="5" x2="19" y2="19"></line></svg>
        </Button>
      </div>
    </div>
  )

  return (
    <div className="flex flex-col h-screen">
      <div className="flex justify-end p-4">
        <Dialog open={showEndDialog} onOpenChange={setShowEndDialog}>
          <DialogTrigger asChild>
            <Button variant="destructive">
              End Session
            </Button>
          </DialogTrigger>
          <DialogContent>
            <DialogHeader className='gap-y-4'>
              <DialogTitle>End Focus Session</DialogTitle>
              <DialogDescription>
                Are you sure you want to end this focus session? This action cannot be undone.
              </DialogDescription>
            </DialogHeader>
            <div className="flex justify-end gap-3">
              <Button variant="outline" onClick={() => setShowEndDialog(false)}>
                Cancel
              </Button>
              <Button variant="destructive" onClick={handleEndSession}>
                End Session
              </Button>
            </div>
          </DialogContent>
        </Dialog>
      </div>

      <div className="flex-1 flex flex-col items-center justify-center">
        <Timer flowSession={flowSession} />
        {isSpotifyAuthenticated && (
          <div className="w-full max-w-lg mx-auto px-4 mb-4 mt-12">
            <Card className="p-6">
              <CardContent className="space-y-12">
                <div className="flex justify-between items-center">
                  <div className="flex items-center space-x-2">
                    <div className="w-2 h-2 rounded-full bg-green-500" />
                    <SpotifyIcon />
                    <span className="text-sm text-muted-foreground">Connected</span>
                  </div>
                  <Select value={selectedPlaylistId} onValueChange={handlePlaylistChange}>
                    <SelectTrigger className="w-[200px]">
                      <SelectValue placeholder="Select playlist" />
                    </SelectTrigger>
                    <SelectContent>
                      {playlistData.playlists.map(playlist => (
                        <SelectItem key={playlist.id} value={playlist.id}>
                          <div className="flex items-center">
                            {playlistData.images[playlist.id] ? (
                              <img 
                                src={playlistData.images[playlist.id]} 
                                alt={playlist.name}
                                className="h-6 w-6 rounded mr-2 object-cover"
                              />
                            ) : (
                              <Music className="h-4 w-4 mr-2" />
                            )}
                            {playlist.name}
                          </div>
                        </SelectItem>
                      ))}
                    </SelectContent>
                  </Select>
                </div>

                <MusicPlayer />
              </CardContent>
            </Card>
          </div>
        )}
      </div>
    </div>
  )
}<|MERGE_RESOLUTION|>--- conflicted
+++ resolved
@@ -182,7 +182,6 @@
   }, [])
 
   useEffect(() => {
-<<<<<<< HEAD
     const loadPlaylistData = async () => {
       if (!isSpotifyAuthenticated) return
 
@@ -202,7 +201,7 @@
 
       // Load fresh data if no cache exists
       try {
-        const playlists = await SpotifyService.getUserPlaylists()
+        const playlists = await SpotifyApiService.getUserPlaylists()
         const images: Record<string, string> = {}
         
         for (const playlist of playlists) {
@@ -223,15 +222,6 @@
         }
       } catch (error) {
         console.error('Error loading playlist data:', error)
-=======
-    const fetchPlaylists = async () => {
-      const userPlaylists = await SpotifyApiService.getUserPlaylists()
-      setPlaylists(userPlaylists)
-      // Set initial playlist from location state
-      const initialPlaylist = location.state?.playlist?.id
-      if (initialPlaylist) {
-        setSelectedPlaylistId(initialPlaylist)
->>>>>>> 6629c4de
       }
     }
 

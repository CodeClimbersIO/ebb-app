--- conflicted
+++ resolved
@@ -97,20 +97,16 @@
   }, [selectedWorkflowId, duration])
 
   const handleBegin = async () => {
-    if (!selectedWorkflowId) return
-
-<<<<<<< HEAD
-    try {
-      const workflow = await WorkflowApi.getWorkflowById(selectedWorkflowId)
-      if (!workflow) return
-=======
+    if (!objective) return
+
+    await BlockingPreferenceApi.saveBlockingPreferences(selectedBlocks)
+
     const allBlockedApps = await BlockingPreferenceApi.getAllBlockedApps()
     const blockingApps = allBlockedApps.map(app => ({
       external_id: app.app_external_id,
       is_browser: app.is_browser === 1
     }))
     await invoke('start_blocking', { blockingApps, isBlockList: true })
->>>>>>> 14295214
 
       const sessionId = await FlowSessionApi.startFlowSession(
         workflow.name,

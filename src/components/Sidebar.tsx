--- conflicted
+++ resolved
@@ -1,15 +1,12 @@
 import { Button } from '@/components/ui/button'
 import { Link, useLocation } from 'react-router-dom'
 import { Tooltip, TooltipContent, TooltipProvider, TooltipTrigger } from '@/components/ui/tooltip'
-<<<<<<< HEAD
-import { PaywallDialog } from '@/components/PaywallDialog'
-import { useLicenseStore } from '@/stores/licenseStore'
-=======
 import { SettingsGearIcon } from '@/components/icons/GearIcon'
 import { HomeIcon } from '@/components/icons/HomeIcon'
 import { UsersIcon } from '@/components/icons/UsersIcon'
 import { KeyIcon } from '@/components/icons/KeyIcon'
->>>>>>> 745455df
+import { PaywallDialog } from '@/components/PaywallDialog'
+import { useLicenseStore } from '@/stores/licenseStore'
 
 export function Sidebar() {
   const location = useLocation()

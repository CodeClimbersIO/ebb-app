import { Button } from '@/components/ui/button'
import { Link, useLocation } from 'react-router-dom'
import { Tooltip, TooltipContent, TooltipProvider, TooltipTrigger } from '@/components/ui/tooltip'
import { SettingsGearIcon } from '@/components/icons/GearIcon'
import { HomeIcon } from '@/components/icons/HomeIcon'
import { UsersIcon } from '@/components/icons/UsersIcon'
import { KeyIcon } from '@/components/icons/KeyIcon'
<<<<<<< HEAD
import { FeedbackForm } from '@/components/FeedbackForm'
import { useState } from 'react'

export function Sidebar() {
  const location = useLocation()
  const [feedbackOpen, setFeedbackOpen] = useState(false)
=======
import { PaywallDialog } from '@/components/PaywallDialog'
import { usePermissions } from '@/hooks/usePermissions'

export function Sidebar() {
  const location = useLocation()
  const { hasProAccess } = usePermissions()
>>>>>>> 6fa33882

  return (
    <TooltipProvider>
      <div className="w-16 h-full flex flex-col">
        <div className="flex-1 border-r flex flex-col">
          <nav className="px-1 pt-4 space-y-2 flex-1 flex flex-col items-center">
            <Tooltip>
              <TooltipTrigger asChild>
                <Button
                  variant="ghost"
                  iconSize={5}
                  className={`w-9 h-9 p-2 ${location.pathname === '/' ? 'text-foreground [&>svg]:text-foreground' : 'text-muted-foreground [&>svg]:text-muted-foreground'}`}
                  asChild
                >
                  <Link to="/">
                    <HomeIcon size={20} />
                  </Link>
                </Button>
              </TooltipTrigger>
              <TooltipContent side="right" sideOffset={10}>Today</TooltipContent>
            </Tooltip>

            <Tooltip>
              <TooltipTrigger asChild>
                <Button
                  variant="ghost"
                  iconSize={5}
                  className={`w-9 h-9 p-2 ${location.pathname === '/friends' ? 'text-foreground [&>svg]:text-foreground' : 'text-muted-foreground [&>svg]:text-muted-foreground'}`}
                  asChild
                >
                  <Link to="/friends">
                    <UsersIcon size={20} />
                  </Link>
                </Button>
              </TooltipTrigger>
              <TooltipContent side="right" sideOffset={10}>Friends</TooltipContent>
            </Tooltip>
          </nav>

<<<<<<< HEAD
          <div className="p-2 border-t flex flex-col items-center">
            <Tooltip>
              <TooltipTrigger asChild>
=======
          {!hasProAccess && (
            <div className="p-2 border-t flex justify-center">
              <PaywallDialog>
>>>>>>> 6fa33882
                <Button variant="ghost" iconSize={5} className="w-9 h-9 p-2">
                  <KeyIcon size={20} className="text-yellow-500" />
                </Button>
              </PaywallDialog>
            </div>
          )}

          <div className="p-2 border-t flex flex-col items-center">
            <Tooltip>
              <TooltipTrigger asChild>
                <Button
                  variant="ghost"
                  iconSize={5}
                  className={`w-9 h-9 p-2 ${location.pathname === '/settings' ? 'text-foreground [&>svg]:text-foreground' : 'text-muted-foreground [&>svg]:text-muted-foreground'}`}
                  asChild
                >
                  <Link to="/settings">
                    <SettingsGearIcon size={20} />
                  </Link>
                </Button>
              </TooltipTrigger>
              <TooltipContent side="right" sideOffset={10}>Settings</TooltipContent>
            </Tooltip>
            <div 
              className="text-[10px] text-muted-foreground hover:text-foreground cursor-pointer text-center mt-1" 
              onClick={() => setFeedbackOpen(true)}
            >
              Feedback
            </div>
          </div>
        </div>
      </div>
      <FeedbackForm open={feedbackOpen} onOpenChange={setFeedbackOpen} />
    </TooltipProvider>
  )
}<|MERGE_RESOLUTION|>--- conflicted
+++ resolved
@@ -5,21 +5,12 @@
 import { HomeIcon } from '@/components/icons/HomeIcon'
 import { UsersIcon } from '@/components/icons/UsersIcon'
 import { KeyIcon } from '@/components/icons/KeyIcon'
-<<<<<<< HEAD
-import { FeedbackForm } from '@/components/FeedbackForm'
-import { useState } from 'react'
-
-export function Sidebar() {
-  const location = useLocation()
-  const [feedbackOpen, setFeedbackOpen] = useState(false)
-=======
 import { PaywallDialog } from '@/components/PaywallDialog'
 import { usePermissions } from '@/hooks/usePermissions'
 
 export function Sidebar() {
   const location = useLocation()
   const { hasProAccess } = usePermissions()
->>>>>>> 6fa33882
 
   return (
     <TooltipProvider>
@@ -59,15 +50,9 @@
             </Tooltip>
           </nav>
 
-<<<<<<< HEAD
-          <div className="p-2 border-t flex flex-col items-center">
-            <Tooltip>
-              <TooltipTrigger asChild>
-=======
           {!hasProAccess && (
             <div className="p-2 border-t flex justify-center">
               <PaywallDialog>
->>>>>>> 6fa33882
                 <Button variant="ghost" iconSize={5} className="w-9 h-9 p-2">
                   <KeyIcon size={20} className="text-yellow-500" />
                 </Button>
@@ -75,7 +60,7 @@
             </div>
           )}
 
-          <div className="p-2 border-t flex flex-col items-center">
+          <div className="p-2 border-t flex justify-center">
             <Tooltip>
               <TooltipTrigger asChild>
                 <Button
@@ -91,16 +76,9 @@
               </TooltipTrigger>
               <TooltipContent side="right" sideOffset={10}>Settings</TooltipContent>
             </Tooltip>
-            <div 
-              className="text-[10px] text-muted-foreground hover:text-foreground cursor-pointer text-center mt-1" 
-              onClick={() => setFeedbackOpen(true)}
-            >
-              Feedback
-            </div>
           </div>
         </div>
       </div>
-      <FeedbackForm open={feedbackOpen} onOpenChange={setFeedbackOpen} />
     </TooltipProvider>
   )
 }
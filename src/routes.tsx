import { HashRouter, Route, Routes, Navigate, useNavigate, Outlet, useLocation } from 'react-router-dom'
import { HomePage } from '@/pages/HomePage'
import { LoginPage } from '@/pages/LoginPage'
import { FriendsPage } from '@/pages/FriendsPage'
import { SettingsPage } from '@/pages/SettingsPage'
import { StartFlowPage } from './pages/StartFlowPage'
import { useAuth } from './hooks/useAuth'
import { FlowPage } from './pages/FlowPage'
import { BreathingExercisePage } from './pages/BreathingExercisePage'
import { FlowRecapPage } from '@/pages/FlowRecapPage'
import { LoadingScreen } from '@/components/LoadingScreen'
import { AccessibilityPage } from './pages/AccessibilityPage'
<<<<<<< HEAD
import { ShortcutTutorialPage } from './pages/ShortcutTutorialPage'
import { DeviceLimitPage } from './pages/DeviceLimitPage'
=======
import { ShortcutTutorialPage } from '@/pages/ShortcutTutorialPage'
>>>>>>> fe15edca
import { OnboardingUtils } from '@/lib/utils/onboarding'
import { useDeepLinkAuth } from './hooks/useDeepLinkAuth'
import { getCurrentWindow } from '@tauri-apps/api/window'
import { useEffect } from 'react'
import { useGlobalShortcut } from './hooks/useGlobalShortcut'
import { error as logError } from '@tauri-apps/plugin-log'
<<<<<<< HEAD
import { useDeviceRegistration } from './hooks/useDeviceRegistration'

// Protected Route wrapper component
=======

>>>>>>> fe15edca
const ProtectedRoute = () => {
  const { user, loading: authLoading } = useAuth()
  const { isBlockedByDeviceLimit, retryDeviceRegistrationCheck } = useDeviceRegistration()
  const location = useLocation()

  // Add check on route change
  useEffect(() => {
    if (user && !authLoading) {
      retryDeviceRegistrationCheck()
    }
  }, [location.pathname])

  if (authLoading) {
    return <LoadingScreen />
  }

  if (!user) {
    return <Navigate to="/login" replace />
  }

<<<<<<< HEAD
  if (isBlockedByDeviceLimit) {
    return <DeviceLimitPage onDeviceRemoved={retryDeviceRegistrationCheck} />
  }

  // Skip onboarding check for onboarding routes themselves
=======
>>>>>>> fe15edca
  if (location.pathname === '/onboarding/accessibility' ||
    location.pathname === '/onboarding/shortcut-tutorial') {
    return <Outlet />
  }

  if (!OnboardingUtils.isOnboardingCompleted()) {
    return <Navigate to="/onboarding/accessibility" replace />
  }

  return <Outlet />
}

const Router = () => {
  useDeepLinkAuth()
  const navigate = useNavigate()
  useGlobalShortcut()

  useEffect(() => {
    let unlistenNavigate: (() => void) | undefined

    const setup = async () => {
      try {
        const window = getCurrentWindow()
        unlistenNavigate = await window.listen('navigate', (event) => {
          const path = event.payload as string
          navigate(path)
        })
      } catch (error) {
        logError(`(Router) Failed to set up tray navigation: ${error}`)
      }
    }

    void setup()

    return () => {
      if (unlistenNavigate) {
        unlistenNavigate()
      }
    }
  }, [navigate])

  return (
    <Routes>
      <Route path="/login" element={<LoginPage />} />

      {/* Protected routes group */}
      <Route element={<ProtectedRoute />}>
        <Route path="/" element={<HomePage />} />
        <Route path="/friends" element={<FriendsPage />} />
        <Route path="/settings" element={<SettingsPage />} />
        <Route path="/start-flow" element={<StartFlowPage />} />
        <Route path="/breathing-exercise" element={<BreathingExercisePage />} />
        <Route path="/flow" element={<FlowPage />} />
        <Route path="/flow-recap" element={<FlowRecapPage />} />
        <Route path="/onboarding/accessibility" element={<AccessibilityPage />} />
        <Route path="/onboarding/shortcut-tutorial" element={<ShortcutTutorialPage />} />
      </Route>

      {/* 404 catch-all */}
      <Route path="*" element={<Navigate to="/" replace />} />
    </Routes>
  )
}

export const AppRouter = () => {
  return (
    <HashRouter>
      <Router />
    </HashRouter>
  )
}<|MERGE_RESOLUTION|>--- conflicted
+++ resolved
@@ -10,25 +10,17 @@
 import { FlowRecapPage } from '@/pages/FlowRecapPage'
 import { LoadingScreen } from '@/components/LoadingScreen'
 import { AccessibilityPage } from './pages/AccessibilityPage'
-<<<<<<< HEAD
-import { ShortcutTutorialPage } from './pages/ShortcutTutorialPage'
+import { ShortcutTutorialPage } from '@/pages/ShortcutTutorialPage'
 import { DeviceLimitPage } from './pages/DeviceLimitPage'
-=======
-import { ShortcutTutorialPage } from '@/pages/ShortcutTutorialPage'
->>>>>>> fe15edca
 import { OnboardingUtils } from '@/lib/utils/onboarding'
 import { useDeepLinkAuth } from './hooks/useDeepLinkAuth'
 import { getCurrentWindow } from '@tauri-apps/api/window'
 import { useEffect } from 'react'
 import { useGlobalShortcut } from './hooks/useGlobalShortcut'
 import { error as logError } from '@tauri-apps/plugin-log'
-<<<<<<< HEAD
 import { useDeviceRegistration } from './hooks/useDeviceRegistration'
 
-// Protected Route wrapper component
-=======
 
->>>>>>> fe15edca
 const ProtectedRoute = () => {
   const { user, loading: authLoading } = useAuth()
   const { isBlockedByDeviceLimit, retryDeviceRegistrationCheck } = useDeviceRegistration()
@@ -49,14 +41,11 @@
     return <Navigate to="/login" replace />
   }
 
-<<<<<<< HEAD
   if (isBlockedByDeviceLimit) {
     return <DeviceLimitPage onDeviceRemoved={retryDeviceRegistrationCheck} />
   }
 
   // Skip onboarding check for onboarding routes themselves
-=======
->>>>>>> fe15edca
   if (location.pathname === '/onboarding/accessibility' ||
     location.pathname === '/onboarding/shortcut-tutorial') {
     return <Outlet />

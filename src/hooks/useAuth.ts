import { useState, useEffect } from 'react'
import { User, Session } from '@supabase/supabase-js'
import supabase from '@/lib/integrations/supabase'

// Note: Device ID and hostname logic removed from here
// It will be handled where device registration occurs

export const useAuth = () => {
  const [user, setUser] = useState<User | null>(null)
  const [session, setSession] = useState<Session | null>(null)
  const [loading, setLoading] = useState(true)

  useEffect(() => {
<<<<<<< HEAD
    let isMounted = true

    supabase.auth.getSession().then(({ data: { session: initialSession } }) => {
      if (isMounted) {
         setUser(initialSession?.user ?? null)
         setSession(initialSession)
         setLoading(false)
      }
=======
    supabase.auth.getSession().then(({ data: { session } }) => {
      setUser(session?.user ?? null)
      setLoading(false)
>>>>>>> fe15edca
    }).catch((error) => {
       console.error('[useAuth Simple] Error getting initial session:', error)
      if (isMounted) {
         setLoading(false)
      }
    })

<<<<<<< HEAD
    // Listen for auth changes
    const { data: { subscription } } = supabase.auth.onAuthStateChange((_event, changedSession) => {
       console.log(`[useAuth Simple] onAuthStateChange triggered. Event: ${_event}, Session: ${changedSession ? changedSession.user.id : 'null'}`)
       if (isMounted) {
          setUser(changedSession?.user ?? null)
          setSession(changedSession)
          // Set loading to false only if it was true, 
          // otherwise could cause flicker if already loaded from getSession
          setLoading(loading => loading ? false : false) 
       }
=======
    const {
      data: { subscription },
    } = supabase.auth.onAuthStateChange((_event, session) => {
      setUser(session?.user ?? null)
      setLoading(false)
>>>>>>> fe15edca
    })

    return () => {
       console.log('[useAuth Simple] Cleanup: Unsubscribing.')
       isMounted = false
       subscription.unsubscribe()
    }
  }, [])

  // Return session as well, needed for access token in device registration
  return { user, session, loading }
}<|MERGE_RESOLUTION|>--- conflicted
+++ resolved
@@ -11,7 +11,6 @@
   const [loading, setLoading] = useState(true)
 
   useEffect(() => {
-<<<<<<< HEAD
     let isMounted = true
 
     supabase.auth.getSession().then(({ data: { session: initialSession } }) => {
@@ -20,11 +19,6 @@
          setSession(initialSession)
          setLoading(false)
       }
-=======
-    supabase.auth.getSession().then(({ data: { session } }) => {
-      setUser(session?.user ?? null)
-      setLoading(false)
->>>>>>> fe15edca
     }).catch((error) => {
        console.error('[useAuth Simple] Error getting initial session:', error)
       if (isMounted) {
@@ -32,8 +26,6 @@
       }
     })
 
-<<<<<<< HEAD
-    // Listen for auth changes
     const { data: { subscription } } = supabase.auth.onAuthStateChange((_event, changedSession) => {
        console.log(`[useAuth Simple] onAuthStateChange triggered. Event: ${_event}, Session: ${changedSession ? changedSession.user.id : 'null'}`)
        if (isMounted) {
@@ -43,13 +35,6 @@
           // otherwise could cause flicker if already loaded from getSession
           setLoading(loading => loading ? false : false) 
        }
-=======
-    const {
-      data: { subscription },
-    } = supabase.auth.onAuthStateChange((_event, session) => {
-      setUser(session?.user ?? null)
-      setLoading(false)
->>>>>>> fe15edca
     })
 
     return () => {

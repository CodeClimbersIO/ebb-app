--- conflicted
+++ resolved
@@ -3,12 +3,9 @@
 import { useNavigate } from 'react-router-dom'
 import supabase from '@/lib/integrations/supabase'
 import { SpotifyAuthService } from '@/lib/integrations/spotify/spotifyAuth'
-<<<<<<< HEAD
+import { error as logError } from '@tauri-apps/plugin-log'
 import { useLicenseStore } from '@/stores/licenseStore'
 import { useAuth } from './useAuth'
-=======
-import { error as logError } from '@tauri-apps/plugin-log'
->>>>>>> fe15edca
 
 export const useDeepLinkAuth = () => {
   const navigate = useNavigate()

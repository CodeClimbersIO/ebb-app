import { useEffect } from 'react'
import { useNavigate, useLocation } from 'react-router-dom'
import { getCurrentWindow } from '@tauri-apps/api/window'
import { listen } from '@tauri-apps/api/event'
import { FlowSessionApi } from '@/api/ebbApi/flowSessionApi'
import { OnboardingUtils } from '@/lib/utils/onboarding'
import {
  initializeGlobalShortcut,
  SHORTCUT_EVENT,
} from '@/api/ebbApi/shortcutApi'
<<<<<<< HEAD
import { logAndToastError } from '@/lib/utils/logAndToastError'
=======
import { error as logError, info as logInfo } from '@tauri-apps/plugin-log'
>>>>>>> bae1426a

export function useGlobalShortcut() {
  const navigate = useNavigate()
  const location = useLocation()

  useEffect(() => {
    let mounted = true
    let unlistenShortcut: (() => void) | undefined

    const handleShortcut = async () => {
      logInfo('(Shortcut) handleShortcut called')
      if (!mounted) return

      try {
        logInfo('(Shortcut) Showing window')
        const window = getCurrentWindow()
        void Promise.all([
          window.show().catch(err => logAndToastError(`(Shortcut) Error showing window: ${err}`)),
          window.setFocus().catch(err => logAndToastError(`(Shortcut) Error focusing window: ${err}`))
        ])

        if (location.pathname === '/onboarding/shortcut-tutorial') {
          logInfo('(Shortcut) Marking onboarding completed')
          await OnboardingUtils.markOnboardingCompleted()
          if (mounted) {
            logInfo('(Shortcut) Navigating to start-flow')
            navigate('/start-flow', { replace: true })
          }
          logInfo('(Shortcut) handleShortcut completed')
          return
        }


        if (!OnboardingUtils.isOnboardingCompleted()) {
          logInfo('(Shortcut) Onboarding not completed, skipping')
          return
        }

        const activeSession = await FlowSessionApi.getInProgressFlowSession()
        const targetPath = activeSession ? '/flow' : '/start-flow'
        
        if (mounted) {
          logInfo('(Shortcut) Navigating to target path')
          navigate(targetPath, { replace: true })
        }
      } catch (error) {
        logAndToastError(`(Shortcut) Error getting session or navigating: ${error}`)
        if (mounted) {
          navigate('/start-flow', { replace: true })
        }
      }
    }

    const setup = async () => {
      try {
        await initializeGlobalShortcut()

        if (mounted) {
          unlistenShortcut = await listen(SHORTCUT_EVENT, () => {
            logInfo('(Shortcut) Shortcut event triggered')
            void handleShortcut()
          })
        }
      } catch (error) {
        logAndToastError(`(Shortcut) Setup failed: ${error}`)
      }
    }

    void setup()

    return () => {
      mounted = false
      if (unlistenShortcut) {
        unlistenShortcut()
      }
    }
  }, [navigate, location.pathname])
} <|MERGE_RESOLUTION|>--- conflicted
+++ resolved
@@ -8,11 +8,7 @@
   initializeGlobalShortcut,
   SHORTCUT_EVENT,
 } from '@/api/ebbApi/shortcutApi'
-<<<<<<< HEAD
 import { logAndToastError } from '@/lib/utils/logAndToastError'
-=======
-import { error as logError, info as logInfo } from '@tauri-apps/plugin-log'
->>>>>>> bae1426a
 
 export function useGlobalShortcut() {
   const navigate = useNavigate()
@@ -23,11 +19,9 @@
     let unlistenShortcut: (() => void) | undefined
 
     const handleShortcut = async () => {
-      logInfo('(Shortcut) handleShortcut called')
       if (!mounted) return
 
       try {
-        logInfo('(Shortcut) Showing window')
         const window = getCurrentWindow()
         void Promise.all([
           window.show().catch(err => logAndToastError(`(Shortcut) Error showing window: ${err}`)),
@@ -35,19 +29,15 @@
         ])
 
         if (location.pathname === '/onboarding/shortcut-tutorial') {
-          logInfo('(Shortcut) Marking onboarding completed')
           await OnboardingUtils.markOnboardingCompleted()
           if (mounted) {
-            logInfo('(Shortcut) Navigating to start-flow')
             navigate('/start-flow', { replace: true })
           }
-          logInfo('(Shortcut) handleShortcut completed')
           return
         }
 
 
         if (!OnboardingUtils.isOnboardingCompleted()) {
-          logInfo('(Shortcut) Onboarding not completed, skipping')
           return
         }
 
@@ -55,7 +45,6 @@
         const targetPath = activeSession ? '/flow' : '/start-flow'
         
         if (mounted) {
-          logInfo('(Shortcut) Navigating to target path')
           navigate(targetPath, { replace: true })
         }
       } catch (error) {
@@ -72,7 +61,6 @@
 
         if (mounted) {
           unlistenShortcut = await listen(SHORTCUT_EVENT, () => {
-            logInfo('(Shortcut) Shortcut event triggered')
             void handleShortcut()
           })
         }

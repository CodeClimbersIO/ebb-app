--- conflicted
+++ resolved
@@ -34,13 +34,10 @@
 sentry = "0.37.0"
 tauri-plugin-updater = "2"
 tauri-plugin-process = "2"
-<<<<<<< HEAD
 tauri-plugin-os = "2"
 mac_address = "1.1.8"
-=======
 ril = { version = "0.10", features = ["png"] }
 once_cell = "1.19"
->>>>>>> ea89add4
 
 [target.'cfg(not(any(target_os = "android", target_os = "ios")))'.dependencies]
 tauri-plugin-autostart = "2"

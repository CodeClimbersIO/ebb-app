--- conflicted
+++ resolved
@@ -32,13 +32,8 @@
 tauri-plugin-deep-link = "2"
 chrono = "0.4"
 sentry = "0.36.0"
-<<<<<<< HEAD
-tauri-plugin-dialog = "2"
-tauri-plugin-opener = "2.2.6"
-=======
 tauri-plugin-updater = "2"
 tauri-plugin-process = "2"
->>>>>>> fac77117
 
 [target.'cfg(not(any(target_os = "android", target_os = "ios")))'.dependencies]
 tauri-plugin-global-shortcut = "2"

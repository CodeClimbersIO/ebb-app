{
  "$schema": "../gen/schemas/desktop-schema.json",
  "identifier": "default",
  "description": "Capabilities for Ebb windows",
  "windows": [
    "main",
    "session-start",
    "session-end",
    "session-warning",
    "blocked-app"
  ],
  "permissions": [
    "core:default",
    "sql:default",
    "sql:allow-execute",
    "log:default",
    "deep-link:default",
    "opener:allow-default-urls",
    "global-shortcut:allow-is-registered",
    "global-shortcut:allow-register",
    "global-shortcut:allow-unregister",
    "core:window:allow-unminimize",
    "core:window:allow-set-focus",
    "core:window:allow-close",
    "core:window:allow-hide",
    "core:window:allow-show",
    "core:window:allow-minimize",
    "core:window:allow-destroy",
<<<<<<< HEAD
    "process:allow-restart",
    "updater:default"
  ]
=======
    "core:webview:allow-create-webview-window",
    "shell:default",
    "shell:allow-open",
    "shell:allow-execute",
    "core:event:default",
    "core:event:allow-emit"
  ],
  "remote": {
    "urls": ["asset://localhost"]
  }
>>>>>>> ccea87e6
}<|MERGE_RESOLUTION|>--- conflicted
+++ resolved
@@ -26,11 +26,8 @@
     "core:window:allow-show",
     "core:window:allow-minimize",
     "core:window:allow-destroy",
-<<<<<<< HEAD
     "process:allow-restart",
-    "updater:default"
-  ]
-=======
+    "updater:default",
     "core:webview:allow-create-webview-window",
     "shell:default",
     "shell:allow-open",
@@ -41,5 +38,4 @@
   "remote": {
     "urls": ["asset://localhost"]
   }
->>>>>>> ccea87e6
 }